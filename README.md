# SurRoL-v2

<p align="center">
   <img src="resources/img/overview.png" width="95%" height="95%" alt="SurRoL"/>
</p>

<<<<<<< HEAD
- [Human-in-the-loop Embodied Intelligence with Interactive Simulation Environment for Surgical Robot Learning](https://arxiv.org/abs/2301.00452)

## Features

- [dVRK](https://github.com/jhu-dvrk/sawIntuitiveResearchKit/wiki) compatible [robots](./surrol/robots).
- [Gym](https://github.com/openai/gym) style [API](./surrol/gym) for reinforcement learning.
- 14 surgical-related [tasks](./surrol/tasks).
- Various object [assets](./surrol/assets).
- Based on [PyBullet](https://github.com/bulletphysics/bullet3) for physics simulation.
- Based on [Panda3D](https://www.panda3d.org/) for GUI and scene rendering.
- Allow human interaction with [Touch Haptic Device](https://www.3dsystems.com/haptics-devices/touch).
- Extenable designs which allows customization as needed.

=======
<p align="center">
   <img src="resources/img/overview.png" width="95%" height="95%" alt="SurRoL"/>
</p>

- [Human-in-the-loop Embodied Intelligence with Interactive Simulation Environment for Surgical Robot Learning](https://arxiv.org/abs/2301.00452)

## Features

- [dVRK](https://github.com/jhu-dvrk/sawIntuitiveResearchKit/wiki) compatible [robots](./surrol/robots).
- [Gym](https://github.com/openai/gym) style [API](./surrol/gym) for reinforcement learning.
- 14 surgical-related [tasks](./surrol/tasks).
- Various object [assets](./surrol/assets).
- Based on [PyBullet](https://github.com/bulletphysics/bullet3) for physics simulation.
- Based on [Panda3D](https://www.panda3d.org/) for GUI and scene rendering.
- Allow human interaction with [Touch Haptic Device](https://www.3dsystems.com/haptics-devices/touch).
- Extenable designs which allows customization as needed.

>>>>>>> 2c48ce80
## Installation

The project is built on Ubuntu with Python 3.7.

### Prepare environment

Create a conda virtual environment and activate it.
<<<<<<< HEAD

 ```shell
 conda create -n surrol python=3.7 -y
 conda activate surrol
 ```

### Install SurRoL

   ```shell
   git clone --recursive https://github.com/med-air/SurRoL.git
   cd SurRoL
   git checkout SurRoL_v2
   pip install -e .
   ```

### Install PyTorch Following the [Official Guideline](https://pytorch.org/get-started/locally/)
=======

 ```shell
 conda create -n surrol python=3.7 -y
 conda activate surrol
 ```

### Install SurRoL

   ```shell
   git clone --recursive https://github.com/med-air/SurRoL.git
   cd SurRoL
   git checkout SurRoL_v2
   pip install -e .
   ```
>>>>>>> 2c48ce80

### Install Driver and Dependencies for Touch Haptic Device

1. Install [OpenHaptic Device Driver](https://support.3dsystems.com/s/article/OpenHaptics-for-Linux-Developer-Edition-v34?language=en_US)    

2. Setup Device Name for Identification.

     Run the "Touch_Setup" software provided by the OpenHaptic Device Driver. 
     <p align="left">
      <img src="resources/img/SetupTouch.png" width="30%" height="30%" alt="SurRoL"/>
      </p>
     Set the right device name as "right" and set the left device name as "left".

3. Install SWIG (>=4.0.2) -- https://www.swig.org/

4. Compile the Python API of Touch Haptic Device for SurRoL-v2
    ```shell
    bash setup_haptic.sh
    ```

## Get started

The robot control API follows [dVRK](https://github.com/jhu-dvrk/dvrk-ros/tree/master/dvrk_python/src/dvrk)
(before "crtk"), which is compatible with the real-world dVRK robots.

You may have a look at the jupyter notebooks in [tests](./tests).
There are some test files for [PSM](./tests/test_psm.ipynb) and [ECM](./tests/test_ecm.ipynb),
that contains the basic procedures to start the environment, load the robot, and test the kinematics.
<<<<<<< HEAD

We also provide some [run files](./run) to evaluate the environments using baselines.

=======

We also provide some [run files](./run) to evaluate the environments using baselines.

>>>>>>> 2c48ce80
To start the SurRoL-v2 GUI, run the following command:
```shell
# GUI
python tests/test_multiple_scenes.py
```
You should see the following windows:
<p align="center">
   <img src="resources/img/GUI.png" width="95%" height="95%" alt="SurRoL"/>
</p>

## Citation

If you find the paper or the code helpful to your research, please cite the project.

```
@inproceedings{xu2021surrol,
  title={SurRoL: An Open-source Reinforcement Learning Centered and dVRK Compatible Platform for Surgical Robot Learning},
  author={Xu, Jiaqi and Li, Bin and Lu, Bo and Liu, Yun-Hui and Dou, Qi and Heng, Pheng-Ann},
  booktitle={2021 IEEE/RSJ International Conference on Intelligent Robots and Systems (IROS)},
  year={2021},
  organization={IEEE}
}

@article{long2023human,
  title={Human-in-the-loop Embodied Intelligence with Interactive Simulation Environment for Surgical Robot Learning},
  author={Long, Yonghao and Wei, Wang and Huang, Tao and Wang, Yuehao and Dou, Qi},
  journal={arXiv preprint arXiv:2301.00452},
  year={2023}
}
```
## License

SurRoL is released under the [MIT license](LICENSE).


## Acknowledgement

The code is built with the reference of [dVRK](https://github.com/jhu-dvrk/sawIntuitiveResearchKit/wiki),
[AMBF](https://github.com/WPI-AIM/ambf),
[dVRL](https://github.com/ucsdarclab/dVRL),
[RLBench](https://github.com/stepjam/RLBench),
[Decentralized-MultiArm](https://github.com/columbia-ai-robotics/decentralized-multiarm),
[Ravens](https://github.com/google-research/ravens), etc.


## Contact
For any questions, please feel free to email <a href="mailto:qidou@cuhk.edu.hk">qidou@cuhk.edu.hk</a><|MERGE_RESOLUTION|>--- conflicted
+++ resolved
@@ -4,21 +4,6 @@
    <img src="resources/img/overview.png" width="95%" height="95%" alt="SurRoL"/>
 </p>
 
-<<<<<<< HEAD
-- [Human-in-the-loop Embodied Intelligence with Interactive Simulation Environment for Surgical Robot Learning](https://arxiv.org/abs/2301.00452)
-
-## Features
-
-- [dVRK](https://github.com/jhu-dvrk/sawIntuitiveResearchKit/wiki) compatible [robots](./surrol/robots).
-- [Gym](https://github.com/openai/gym) style [API](./surrol/gym) for reinforcement learning.
-- 14 surgical-related [tasks](./surrol/tasks).
-- Various object [assets](./surrol/assets).
-- Based on [PyBullet](https://github.com/bulletphysics/bullet3) for physics simulation.
-- Based on [Panda3D](https://www.panda3d.org/) for GUI and scene rendering.
-- Allow human interaction with [Touch Haptic Device](https://www.3dsystems.com/haptics-devices/touch).
-- Extenable designs which allows customization as needed.
-
-=======
 <p align="center">
    <img src="resources/img/overview.png" width="95%" height="95%" alt="SurRoL"/>
 </p>
@@ -36,7 +21,6 @@
 - Allow human interaction with [Touch Haptic Device](https://www.3dsystems.com/haptics-devices/touch).
 - Extenable designs which allows customization as needed.
 
->>>>>>> 2c48ce80
 ## Installation
 
 The project is built on Ubuntu with Python 3.7.
@@ -44,7 +28,6 @@
 ### Prepare environment
 
 Create a conda virtual environment and activate it.
-<<<<<<< HEAD
 
  ```shell
  conda create -n surrol python=3.7 -y
@@ -59,24 +42,6 @@
    git checkout SurRoL_v2
    pip install -e .
    ```
-
-### Install PyTorch Following the [Official Guideline](https://pytorch.org/get-started/locally/)
-=======
-
- ```shell
- conda create -n surrol python=3.7 -y
- conda activate surrol
- ```
-
-### Install SurRoL
-
-   ```shell
-   git clone --recursive https://github.com/med-air/SurRoL.git
-   cd SurRoL
-   git checkout SurRoL_v2
-   pip install -e .
-   ```
->>>>>>> 2c48ce80
 
 ### Install Driver and Dependencies for Touch Haptic Device
 
@@ -105,15 +70,9 @@
 You may have a look at the jupyter notebooks in [tests](./tests).
 There are some test files for [PSM](./tests/test_psm.ipynb) and [ECM](./tests/test_ecm.ipynb),
 that contains the basic procedures to start the environment, load the robot, and test the kinematics.
-<<<<<<< HEAD
 
 We also provide some [run files](./run) to evaluate the environments using baselines.
 
-=======
-
-We also provide some [run files](./run) to evaluate the environments using baselines.
-
->>>>>>> 2c48ce80
 To start the SurRoL-v2 GUI, run the following command:
 ```shell
 # GUI
